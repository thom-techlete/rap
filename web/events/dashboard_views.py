--- conflicted
+++ resolved
@@ -2,12 +2,8 @@
 
 from attendance.models import Attendance
 from django.contrib.auth import get_user_model
-<<<<<<< HEAD
+from django.contrib.auth.decorators import login_required
 from django.db.models import Count, Q, Sum
-=======
-from django.contrib.auth.decorators import login_required
-from django.db.models import Count, Q
->>>>>>> ebc1a692
 from django.http import HttpRequest
 from django.shortcuts import render
 from django.utils import timezone
